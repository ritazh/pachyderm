package main

import (
	"bytes"
	"encoding/json"
	"io"
	"math/rand"
	"net/http"
	"path"
	"sync"
	"sync/atomic"
	"testing"
	"time"

	"github.com/pachyderm-io/pfs/lib/mapreduce"
)

var KB int64 = 1 << 10
var MB int64 = 1 << 20
var GB int64 = 1 << 30
var TB int64 = 1 << 40
var PB int64 = 1 << 50

var letters = []rune("abcdefghijklmnopqrstuvwxyzABCDEFGHIJKLMNOPQRSTUVWXYZ")
var once sync.Once

func randSeq(n int) string {
	once.Do(func() { rand.Seed(time.Now().UTC().UnixNano()) })
	b := make([]rune, n)
	for i := range b {
		b[i] = letters[rand.Intn(len(letters))]
	}
	return string(b)
}

type ConstReader struct{}

func (r ConstReader) Read(p []byte) (n int, err error) {
	for i := range p {
		p[i] = 'a'
	}
	return len(p), nil
}

var reader ConstReader

// insert inserts a single file in to the filesystem
<<<<<<< HEAD
func insert(dir string, fileSize int64, t testing.TB) {
	url := "http://172.17.42.1/pfs/" + path.Join(dir, randSeq(10))
=======
func insert(fileSize int64, t testing.TB) {
	url := "http://172.17.42.1/file/" + randSeq(10)
>>>>>>> 5fbaf416
	resp, err := http.Post(url, "application/text", io.LimitReader(reader, fileSize))
	if err != nil {
		t.Fatal(err)
	}
	defer resp.Body.Close()
	if resp.StatusCode != 200 {
		t.Error(resp.Status)
	}
}

func traffic(fileSize, sizeLimit int64, t testing.TB) {
	workers := 8
	var wg sync.WaitGroup
	wg.Add(workers)
	var totalSize int64
	for i := 0; i < workers; i++ {
		go func() {
			defer wg.Done()
			for atomic.AddInt64(&totalSize, fileSize) <= sizeLimit {
				insert("", fileSize, t)
			}
		}()
	}
	wg.Wait()
}

func newJob(job mapreduce.Job, t testing.TB) {
	jobJson, err := json.Marshal(job)
	if err != nil {
		t.Fatal(err)
	}
	url := "http://172.17.42.1/pfs/jobs/" + randSeq(10)
	resp, err := http.Post(url, "application/text", bytes.NewReader(jobJson))
	if err != nil {
		t.Fatal(err)
	}
	defer resp.Body.Close()
	if resp.StatusCode != 200 {
		t.Error(resp.Status)
	}
}

func commit(t testing.TB) {
	resp, err := http.Post("http://172.17.42.1/commit", "application/test", nil)
	if err != nil {
		t.Fatal(err)
	}
	defer resp.Body.Close()
	if resp.StatusCode != 200 {
		t.Error(resp.Status)
	}
}

func TestSmoke(t *testing.T) {
	commit(t)
	for i := 0; i < 5; i++ {
		for j := 0; j < 5; j++ {
			insert("", 4*KB, t)
		}
		commit(t)
	}
}

func TestFire(t *testing.T) {
	commit(t)
	for i := 0; i < 5; i++ {
		traffic(4*KB, 5*MB, t)
		commit(t)
	}
}

func TestMR(t *testing.T) {
	commit(t)
	newJob(mapreduce.Job{Input: "input", Output: "output", Container: "jdoliner/hello-world", Command: []string{"/go/bin/hello-world-mr"}}, t)
	insert("input", 4*KB, t)
	commit(t)
}

func _BenchmarkInsert(fileSize int64, b *testing.B) {
	commit(b)
	for i := 0; i < b.N; i++ {
		insert("", fileSize, b)
		commit(b)
	}
	commit(b)
}

func BenchmarkInsert1B(b *testing.B) {
	_BenchmarkInsert(1, b)
}

func BenchmarkInsert1KB(b *testing.B) {
	_BenchmarkInsert(KB, b)
}
func BenchmarkInsert1MB(b *testing.B) {
	_BenchmarkInsert(MB, b)
}
func BenchmarkInsert1GB(b *testing.B) {
	_BenchmarkInsert(GB, b)
}

func _BenchmarkTraffic(fileSize, totalSize int64, b *testing.B) {
	commit(b)
	for i := 0; i < b.N; i++ {
		traffic(fileSize, totalSize, b)
		commit(b)
	}
	commit(b)
}

func Benchmark_1_GB_x_1_MB(b *testing.B) {
	_BenchmarkTraffic(MB, GB, b)
}

func Benchmark_1_GB_x_10_MB(b *testing.B) {
	_BenchmarkTraffic(10*MB, GB, b)
}

func Benchmark_1_GB_x_100_MB(b *testing.B) {
	_BenchmarkTraffic(100*MB, GB, b)
}

func Benchmark_10_GB_x_500_MB(b *testing.B) {
	_BenchmarkTraffic(500*MB, 10*GB, b)
}<|MERGE_RESOLUTION|>--- conflicted
+++ resolved
@@ -45,13 +45,8 @@
 var reader ConstReader
 
 // insert inserts a single file in to the filesystem
-<<<<<<< HEAD
 func insert(dir string, fileSize int64, t testing.TB) {
-	url := "http://172.17.42.1/pfs/" + path.Join(dir, randSeq(10))
-=======
-func insert(fileSize int64, t testing.TB) {
-	url := "http://172.17.42.1/file/" + randSeq(10)
->>>>>>> 5fbaf416
+	url := "http://172.17.42.1/file/" + path.Join(dir, randSeq(10))
 	resp, err := http.Post(url, "application/text", io.LimitReader(reader, fileSize))
 	if err != nil {
 		t.Fatal(err)
