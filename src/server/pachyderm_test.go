--- conflicted
+++ resolved
@@ -2189,16 +2189,11 @@
 	require.Matches(t, "not found", err.Error())
 }
 
-<<<<<<< HEAD
 func TestPipelineEnv(t *testing.T) {
-=======
-func TestFlushNonExistantCommit(t *testing.T) {
->>>>>>> 2b30d917
-	if testing.Short() {
-		t.Skip("Skipping integration tests in short mode")
-	}
-	t.Parallel()
-<<<<<<< HEAD
+	if testing.Short() {
+		t.Skip("Skipping integration tests in short mode")
+	}
+	t.Parallel()
 
 	// make a secret to reference
 	k := getKubeClient(t)
@@ -2257,7 +2252,13 @@
 	buffer = bytes.Buffer{}
 	require.NoError(t, c.GetFile(pipelineName, commitInfos[0].Commit.ID, "bar", 0, 0, "", false, nil, &buffer))
 	require.Equal(t, "bar\n", buffer.String())
-=======
+}
+
+func TestFlushNonExistantCommit(t *testing.T) {
+	if testing.Short() {
+		t.Skip("Skipping integration tests in short mode")
+	}
+	t.Parallel()
 	c := getPachClient(t)
 	_, err := c.FlushCommit([]*pfsclient.Commit{client.NewCommit("fake-repo", "fake-commit")}, nil)
 	require.YesError(t, err)
@@ -2265,7 +2266,6 @@
 	require.NoError(t, c.CreateRepo(repo))
 	_, err = c.FlushCommit([]*pfsclient.Commit{client.NewCommit(repo, "fake-commit")}, nil)
 	require.YesError(t, err)
->>>>>>> 2b30d917
 }
 
 func TestPipelineWithFullObjects(t *testing.T) {
